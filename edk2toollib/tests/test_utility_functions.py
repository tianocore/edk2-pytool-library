# @file utility_functions_test.py
# unit test for utility_functions module.
#
#
# Copyright (c) Microsoft Corporation
#
# SPDX-License-Identifier: BSD-2-Clause-Patent
##

import unittest
import io
import os
import sys
import edk2toollib.utility_functions as utilities


class DesiredClass():
    def __str__(self):
        return "DesiredClass"


class ChildOfDesiredClass(DesiredClass):
    def __str__(self):
        return "Child of DesiredClass"


class GrandChildOfDesiredClass(ChildOfDesiredClass):
    def __str__(self):
        return "GrandChild of DesiredClass"


'''
The current solution can't handle a brother class
class BrotherOfChildOfDesiredClass(DesiredClass):
    def __str__(self):
        return "Brother of Child of DesiredClass"
'''


class UtilityFunctionsTest(unittest.TestCase):

    def test_RunPythonScript(self):  # simple- run yourself!
        path = __file__
        working_dir = os.path.dirname(__file__)
        ret = utilities.RunPythonScript(path, "", working_dir)
        self.assertEqual(ret, 0)
        # test it with all the named parameters
        ret = utilities.RunPythonScript(path, "", capture=False, workingdir=working_dir,
                                        raise_exception_on_nonzero=True)
        self.assertEqual(ret, 0)
        # now try a bad path
        bad_path = __file__ + ".super.bad"
        ret = utilities.RunPythonScript(bad_path, "", capture=False, workingdir=None, raise_exception_on_nonzero=False)
        self.assertNotEqual(ret, 0)
        # now we expect it to throw an exception
        with self.assertRaises(Exception):
            ret = utilities.RunPythonScript(bad_path, "", capture=False, workingdir=None,
                                            raise_exception_on_nonzero=True)
            self.assertNotEqual(ret, 0)

    def test_locate_class_in_module(self):
        module = sys.modules[__name__]

        found_class = utilities.locate_class_in_module(module, DesiredClass)
        self.assertIsNotNone(found_class)
<<<<<<< HEAD
        self.assertEqual(found_class, GrandChildOfDesiredClass)
=======
        self.assertEqual(found_class, GrandChildOfDesiredClass)


class EnumClassTest(unittest.TestCase):
    def test_EnumClass_array(self):
        all_animals = ["Dog", "Cat", "Rabbit"]
        animals = utilities.Enum(all_animals)

        # make sure we have three animals
        self.assertEqual(len(animals), 3)
        self.assertTrue(hasattr(animals, "Dog"))
        self.assertFalse(hasattr(animals, "Rat"))
        self.assertFalse(hasattr(animals, "dog"))
        # check to make sure the values are unique
        self.assertNotEqual(animals.Dog, animals.Cat)

        # make sure we can iterate over the members
        for animal in animals.__members__:
            self.assertIn(animal, all_animals)

    def test_EnumClass_args(self):
        colors = utilities.Enum("Green", "Blue", "Red", "Yellow")
        # make sure we have four colors
        self.assertEqual(len(colors), 4)
        self.assertTrue(hasattr(colors, "Red"))
        self.assertFalse(hasattr(colors, "Purple"))
        # check to make sure the values are unique
        self.assertNotEqual(colors.Green, colors.Red)


class HexdumpTest(unittest.TestCase):
    """Tests hexdump"""

    def test_hexdump_basic_usage(self):
        """Basic Usage Test"""
        test = b"Hello UEFI!"
        output = io.StringIO()

        newline = '\n'
        expected_output = f"0x00 - 0x48 0x65 0x6c 0x6c 0x6f 0x20 0x55 0x45 - 0x46 0x49 0x21                          Hello UEFI! {newline}" # noqa
        utilities.hexdump(test, out_fs=output)

        self.assertEqual(expected_output, output.getvalue())

    def test_hexdump_basic_usage_offset_start(self):
        """Basic Usage Test"""
        test = b"Hello UEFI!"
        output = io.StringIO()

        newline = '\n'
        expected_output = f"0x40000000 - 0x48 0x65 0x6c 0x6c 0x6f 0x20 0x55 0x45 - 0x46 0x49 0x21                          Hello UEFI! {newline}" # noqa
        utilities.hexdump(test, offset_start=0x4000_0000, out_fs=output)

        self.assertEqual(expected_output, output.getvalue())

    def test_hexdump_basic_usage_16_bytes(self):
        """Basic 16 byte Test"""

        test = b"0123456789abcdef"
        output = io.StringIO()

        newline = '\n'

        expected_output = f"0x00 - 0x30 0x31 0x32 0x33 0x34 0x35 0x36 0x37 - 0x38 0x39 0x61 0x62 0x63 0x64 0x65 0x66 0123456789abcdef {newline}" # noqa

        utilities.hexdump(test, out_fs=output)

        self.assertEqual(expected_output, output.getvalue())

    def test_hexdump_basic_usage_32_bytes(self):
        """Basic 32 byte Test"""
        test = b"0123456789abcdef0123456789abcdef"
        output = io.StringIO()

        newline = '\n'

        expected_output =  f"0x40000000 - 0x30 0x31 0x32 0x33 0x34 0x35 0x36 0x37 - 0x38 0x39 0x61 0x62 0x63 0x64 0x65 0x66 0123456789abcdef {newline}" # noqa
        expected_output += f"0x40000010 - 0x30 0x31 0x32 0x33 0x34 0x35 0x36 0x37 - 0x38 0x39 0x61 0x62 0x63 0x64 0x65 0x66 0123456789abcdef {newline}" # noqa

        utilities.hexdump(test, offset_start=0x4000_0000, out_fs=output)

        self.assertEqual(expected_output, output.getvalue())

    def test_hexdump_basic_usage_33_bytes(self):
        """Basic 32 byte Test"""
        test = b"0123456789abcdef0123456789abcdef0"
        output = io.StringIO()

        newline = '\n'
        expected_output =  f"0x00 - 0x30 0x31 0x32 0x33 0x34 0x35 0x36 0x37 - 0x38 0x39 0x61 0x62 0x63 0x64 0x65 0x66 0123456789abcdef {newline}" # noqa
        expected_output += f"0x10 - 0x30 0x31 0x32 0x33 0x34 0x35 0x36 0x37 - 0x38 0x39 0x61 0x62 0x63 0x64 0x65 0x66 0123456789abcdef {newline}" # noqa
        expected_output += f"0x20 - 0x30                                                                              0 {newline}" # noqa

        utilities.hexdump(test, out_fs=output)

        self.assertEqual(expected_output, output.getvalue())

    def test_hexdump_basic_usage_32_bytes_and_line_cont(self):
        """Basic line continuation Test"""
        test = b"0123456789abcde\\0123456789abcde\\"
        output = io.StringIO()

        newline = '\n'
        expected_output =  f"0x00 - 0x30 0x31 0x32 0x33 0x34 0x35 0x36 0x37 - 0x38 0x39 0x61 0x62 0x63 0x64 0x65 0x5c 0123456789abcde\\ {newline}" # noqa
        expected_output += f"0x10 - 0x30 0x31 0x32 0x33 0x34 0x35 0x36 0x37 - 0x38 0x39 0x61 0x62 0x63 0x64 0x65 0x5c 0123456789abcde\\ {newline}" # noqa

        utilities.hexdump(test, out_fs=output)

        self.assertEqual(expected_output, output.getvalue())

    def test_hexdump_basic_usage_empty(self):
        """Ensures empty response"""
        test = io.BytesIO(b"")
        output = io.StringIO()
        newline = '\n'

        expected_output = f"{newline}"

        utilities.hexdump(test, out_fs=output)

        self.assertEqual(expected_output, output.getvalue())


class ExportCTypeArrayTest(unittest.TestCase):
    """Tests export_c_type_array"""

    def test_export_c_type_array_basic_usage(self):
        """Basic Usage Test"""
        original_bytes = b"Hello UEFI!"
        length = len(original_bytes)
        test = io.BytesIO(original_bytes)
        output = io.StringIO()

        newline = '\n'

        expected_output =  f"UINT8 TestVariable[{length}] = {{{newline}"  # noqa
        expected_output += f"    0x48, 0x65, 0x6c, 0x6c, 0x6f, 0x20, 0x55, 0x45, 0x46, 0x49, 0x21                                 // Hello UEFI! {newline}"  # noqa
        expected_output += f"}};{newline*2}"

        utilities.export_c_type_array(test, "TestVariable", output)

        self.assertEqual(expected_output, output.getvalue())

    def test_export_c_type_array_include_length_variable(self):
        """Basic Usage Test"""
        original_bytes = b"Hello UEFI!"
        length = len(original_bytes)
        test = io.BytesIO(original_bytes)
        output = io.StringIO()

        newline = '\n'

        expected_output =  f"UINT8 TestVariable[{length}] = {{{newline}"  # noqa
        expected_output += f"    0x48, 0x65, 0x6c, 0x6c, 0x6f, 0x20, 0x55, 0x45, 0x46, 0x49, 0x21                                 // Hello UEFI! {newline}"  # noqa
        expected_output += f"}};{newline*2}"
        expected_output += f"UINTN TestVariableLength = sizeof TestVariable;{newline*2}"

        utilities.export_c_type_array(test, "TestVariable", output, length_variable_name="TestVariableLength")

        self.assertEqual(expected_output, output.getvalue())

    def test_export_c_type_array_16_bytes(self):
        """Basic 16 byte Test"""

        original_bytes = b"0123456789abcdef"
        length = len(original_bytes)
        test = io.BytesIO(original_bytes)
        output = io.StringIO()

        newline = '\n'

        expected_output =  f"UINT8 TestVariable[{length}] = {{{newline}"  # noqa
        expected_output += f"    0x30, 0x31, 0x32, 0x33, 0x34, 0x35, 0x36, 0x37, 0x38, 0x39, 0x61, 0x62, 0x63, 0x64, 0x65, 0x66   // 0123456789abcdef {newline}"  # noqa
        expected_output += f"}};{newline*2}"

        utilities.export_c_type_array(test, "TestVariable", output)

        self.assertEqual(expected_output, output.getvalue())

    def test_export_c_type_array_32_bytes(self):
        """Basic 32 byte Test"""
        original_bytes = b"0123456789abcdef0123456789abcdef"
        length = len(original_bytes)
        test = io.BytesIO(original_bytes)
        output = io.StringIO()

        newline = '\n'

        expected_output =  f"UINT8 TestVariable[{length}] = {{{newline}"  # noqa
        expected_output += f"    0x30, 0x31, 0x32, 0x33, 0x34, 0x35, 0x36, 0x37, 0x38, 0x39, 0x61, 0x62, 0x63, 0x64, 0x65, 0x66,  // 0123456789abcdef {newline}"  # noqa
        expected_output += f"    0x30, 0x31, 0x32, 0x33, 0x34, 0x35, 0x36, 0x37, 0x38, 0x39, 0x61, 0x62, 0x63, 0x64, 0x65, 0x66   // 0123456789abcdef {newline}"  # noqa
        expected_output += f"}};{newline*2}"

        utilities.export_c_type_array(test, "TestVariable", output)

        self.assertEqual(expected_output, output.getvalue())

    def test_export_c_type_array_33_bytes(self):
        """Basic 32 byte Test"""
        original_bytes = b"0123456789abcdef0123456789abcdef0"
        length = len(original_bytes)
        test = io.BytesIO(original_bytes)
        output = io.StringIO()

        newline = '\n'

        expected_output =  f"UINT8 TestVariable[{length}] = {{{newline}"  # noqa
        expected_output += f"    0x30, 0x31, 0x32, 0x33, 0x34, 0x35, 0x36, 0x37, 0x38, 0x39, 0x61, 0x62, 0x63, 0x64, 0x65, 0x66,  // 0123456789abcdef {newline}"  # noqa
        expected_output += f"    0x30, 0x31, 0x32, 0x33, 0x34, 0x35, 0x36, 0x37, 0x38, 0x39, 0x61, 0x62, 0x63, 0x64, 0x65, 0x66,  // 0123456789abcdef {newline}"  # noqa
        expected_output += f"    0x30                                                                                             // 0 {newline}"  # noqa
        expected_output += f"}};{newline*2}"

        utilities.export_c_type_array(test, "TestVariable", output)

        self.assertEqual(expected_output, output.getvalue())

    def test_export_c_type_array_32_bytes_and_line_cont(self):
        """Basic line continuation Test"""
        original_bytes = b"0123456789abcde\\0123456789abcde\\"
        length = len(original_bytes)
        test = io.BytesIO(original_bytes)
        output = io.StringIO()

        newline = '\n'

        expected_output =  f"UINT8 TestVariable[{length}] = {{{newline}"  # noqa
        expected_output += f"    0x30, 0x31, 0x32, 0x33, 0x34, 0x35, 0x36, 0x37, 0x38, 0x39, 0x61, 0x62, 0x63, 0x64, 0x65, 0x5c,  // 0123456789abcde\\ {newline}"  # noqa
        expected_output += f"    0x30, 0x31, 0x32, 0x33, 0x34, 0x35, 0x36, 0x37, 0x38, 0x39, 0x61, 0x62, 0x63, 0x64, 0x65, 0x5c   // 0123456789abcde\\ {newline}"  # noqa
        expected_output += f"}};{newline*2}"

        utilities.export_c_type_array(test, "TestVariable", output)

        self.assertEqual(expected_output, output.getvalue())

    def test_export_c_type_array_empty(self):
        """Ensure exception is raised if the array is length 0"""
        binary_data = io.BytesIO(b"")
        output = io.StringIO()

        with self.assertRaises(ValueError):
            utilities.export_c_type_array(binary_data, "TestVariable", output)

# DO NOT PUT A MAIN FUNCTION HERE
# this test runs itself to test runpython script, which is a tad bit strange yes.
>>>>>>> fc56d9ed
<|MERGE_RESOLUTION|>--- conflicted
+++ resolved
@@ -63,37 +63,7 @@
 
         found_class = utilities.locate_class_in_module(module, DesiredClass)
         self.assertIsNotNone(found_class)
-<<<<<<< HEAD
         self.assertEqual(found_class, GrandChildOfDesiredClass)
-=======
-        self.assertEqual(found_class, GrandChildOfDesiredClass)
-
-
-class EnumClassTest(unittest.TestCase):
-    def test_EnumClass_array(self):
-        all_animals = ["Dog", "Cat", "Rabbit"]
-        animals = utilities.Enum(all_animals)
-
-        # make sure we have three animals
-        self.assertEqual(len(animals), 3)
-        self.assertTrue(hasattr(animals, "Dog"))
-        self.assertFalse(hasattr(animals, "Rat"))
-        self.assertFalse(hasattr(animals, "dog"))
-        # check to make sure the values are unique
-        self.assertNotEqual(animals.Dog, animals.Cat)
-
-        # make sure we can iterate over the members
-        for animal in animals.__members__:
-            self.assertIn(animal, all_animals)
-
-    def test_EnumClass_args(self):
-        colors = utilities.Enum("Green", "Blue", "Red", "Yellow")
-        # make sure we have four colors
-        self.assertEqual(len(colors), 4)
-        self.assertTrue(hasattr(colors, "Red"))
-        self.assertFalse(hasattr(colors, "Purple"))
-        # check to make sure the values are unique
-        self.assertNotEqual(colors.Green, colors.Red)
 
 
 class HexdumpTest(unittest.TestCase):
@@ -309,5 +279,4 @@
             utilities.export_c_type_array(binary_data, "TestVariable", output)
 
 # DO NOT PUT A MAIN FUNCTION HERE
-# this test runs itself to test runpython script, which is a tad bit strange yes.
->>>>>>> fc56d9ed
+# this test runs itself to test runpython script, which is a tad bit strange yes.