--- conflicted
+++ resolved
@@ -25,32 +25,7 @@
 
 from warnings import warn
 
-<<<<<<< HEAD
-=======
-
-def Enum(*args):  # noqa
-    items = []
-    if len(args) == 1:
-        item = args[0]
-        if isinstance(item, list):
-            items = item
-        elif isinstance(item, tuple):
-            items = list(item)
-        else:
-            items.append(item)
-    else:
-        items = args
-    calling_frame = inspect.stack()[1]
-    calling_mod = inspect.getmodule(calling_frame[0])
-    calling_func = calling_frame.function
-    calling_line = calling_frame.lineno
-
-    enum_name = calling_func + ":" + str(calling_line)
-    logging.warning(f"Enum is deprecated! Please fix it in {calling_mod}:{calling_func}")
-    return StdEnum(enum_name, items, module=calling_mod)
-
-
->>>>>>> fc56d9ed
+
 # https://stackoverflow.com/questions/2829329/catch-a-threads-exception-in-the-caller-thread-in-python
 # TODO make this a private class.
 class PropagatingThread(threading.Thread):  # noqa
