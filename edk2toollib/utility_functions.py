##
# Utility Functions to support re-use in python scripts.
# Includes functions for running external commands, etc
#
# Copyright (c) Microsoft Corporation
#
# SPDX-License-Identifier: BSD-2-Clause-Patent
##
import re
import os
import logging
import datetime
import time
import shutil
import threading
import subprocess
import sys
import inspect
import platform
import importlib
from collections import namedtuple

####
# Helper to allow Enum type to be used which allows better code readability
#
# ref: http://stackoverflow.com/questions/36932/how-can-i-represent-an-enum-in-python
####


class Enum(tuple):
    __getattr__ = tuple.index


####
# Class to support running commands from the shell in a python environment.
# Don't use directly.
#
# PropagatingThread copied from sample here:
# https://stackoverflow.com/questions/2829329/catch-a-threads-exception-in-the-caller-thread-in-python
####
class PropagatingThread(threading.Thread):
    def run(self):
        self.exc = None
        try:
            if hasattr(self, '_Thread__target'):
                # Thread uses name mangling prior to Python 3.
                self.ret = self._Thread__target(*self._Thread__args, **self._Thread__kwargs)
            else:
                self.ret = self._target(*self._args, **self._kwargs)
        except BaseException as e:
            self.exc = e

    def join(self, timeout=None):
        super(PropagatingThread, self).join()
        if self.exc:
            raise self.exc
        return self.ret


####
# Helper functions for running commands from the shell in python environment
# Don't use directly
#
# process output stream and write to log.
# part of the threading pattern.
#
#  http://stackoverflow.com/questions/19423008/logged-subprocess-communicate
####
def reader(filepath, outstream, stream, logging_level=logging.INFO):
    f = None
    # open file if caller provided path
    if(filepath):
        f = open(filepath, "w")

    while True:
        s = stream.readline().decode()
        if not s:
            break
        if(f is not None):
            # write to file if caller provided file
            f.write(s)
        if(outstream is not None):
            # write to stream object if caller provided object
            outstream.write(s)
        logging.log(logging_level, s.rstrip())
    stream.close()
    if(f is not None):
        f.close()


####
# Returns a namedtuple containing information about host machine.
#
# @return namedtuple Host(os=OS Type, arch=System Architecture, bit=Highest Order Bit)
####
def GetHostInfo():
    Host = namedtuple('Host', 'os arch bit')
    host_info = platform.uname()
    os = host_info.system
    processor_info = host_info.machine
    logging.debug("Getting host info for host: {0}".format(str(host_info)))

    arch = None
    bit = None

    if ("x86" in processor_info.lower()) or ("AMD" in processor_info.upper()) or ("INTEL" in processor_info.upper()):
        arch = "x86"
    elif ("ARM" in processor_info.upper()) or ("AARCH" in processor_info.upper()):
        arch = "ARM"

    if "32" in processor_info:
        bit = "32"
    elif "64" in processor_info:
        bit = "64"

    if (arch is None) or (bit is None):
        raise EnvironmentError("Host info could not be parsed: {0}".format(str(host_info)))

    return Host(os=os, arch=arch, bit=bit)


####
# This is a mixing to do timing on a function. Use it like this:
#
# @timing
# def function_i_want_to_time():
#   ...
####
def timing(f):
    def wrap(*args):
        time1 = time.time()
        ret = f(*args)
        time2 = time.time()
        logging.debug('{:s} function took {:.3f} ms'.format(f.__name__, (time2 - time1) * 1000.0))
        return ret
    return wrap


####
# Run a shell command and print the output to the log file
# This is the public function that should be used to run commands from the shell in python environment
# @param cmd - command being run, either quoted or not quoted
# @param parameters - parameters string taken as is
# @param capture - boolean to determine if caller wants the output captured in any format.
# @param workingdir - path to set to the working directory before running the command.
# @param outfile - capture output to file of given path.
# @param outstream - capture output to a stream.
# @param environ - shell environment variables dictionary that replaces the one inherited from the
#                  current process.
# @param logging_level - log level to log output at.  Default is INFO
# @param raise_exception_on_nonzero - Setting to true causes exception to be raised if the cmd
#                                     return code is not zero.
#
# @return returncode of called cmd
####
def RunCmd(cmd, parameters, capture=True, workingdir=None, outfile=None, outstream=None, environ=None,
           logging_level=logging.INFO, raise_exception_on_nonzero=False):
    cmd = cmd.strip('"\'')
    if " " in cmd:
        cmd = '"' + cmd + '"'
    if parameters is not None:
        parameters = parameters.strip()
        cmd += " " + parameters
    starttime = datetime.datetime.now()
    logging.log(logging_level, "Cmd to run is: " + cmd)
    logging.log(logging_level, "------------------------------------------------")
    logging.log(logging_level, "--------------Cmd Output Starting---------------")
    logging.log(logging_level, "------------------------------------------------")
    c = subprocess.Popen(cmd, stdout=subprocess.PIPE, stderr=subprocess.STDOUT, cwd=workingdir, shell=True, env=environ)
    if(capture):
        thread = PropagatingThread(target=reader, args=(outfile, outstream, c.stdout, logging_level))
        thread.start()
        c.wait()
        thread.join()
    else:
        c.wait()

    endtime = datetime.datetime.now()
    delta = endtime - starttime
    endtime_str = "{0[0]:02}:{0[1]:02}".format(divmod(delta.seconds, 60))
    logging.log(logging_level, "------------------------------------------------")
    logging.log(logging_level, "--------------Cmd Output Finished---------------")
    logging.log(logging_level, "--------- Running Time (mm:ss): " + endtime_str + " ----------")
    logging.log(logging_level, "------------------------------------------------")

    if raise_exception_on_nonzero and c.returncode != 0:
        raise Exception("{0} failed with error code: {1}".format(cmd, c.returncode))
    return c.returncode

####
# Run a python script and print the output to the log file
# This is the public function that should be used to execute python scripts from the shell in python environment.
# The python script will be located using the path as if it was an executable.
#
# @param cmd - cmd string to run including parameters
# @param capture - boolean to determine if caller wants the output captured in any format.
# @param workingdir - path to set to the working directory before running the command.
# @param outfile - capture output to file of given path.
# @param outstream - capture output to a stream.
# @param environ - shell environment variables dictionary that replaces the one inherited from the
#                  current process.
#
# @return returncode of called cmd
####


def RunPythonScript(pythonfile, params, capture=True, workingdir=None, outfile=None, outstream=None,
                    environ=None, logging_level=logging.INFO, raise_exception_on_nonzero=False):
    # locate python file on path
    pythonfile.strip('"\'')
    if " " in pythonfile:
        pythonfile = '"' + pythonfile + '"'
    params.strip()
    logging.debug("RunPythonScript: {0} {1}".format(pythonfile, params))
    if(os.path.isabs(pythonfile)):
        logging.debug("Python Script was given as absolute path: %s" % pythonfile)
    elif(os.path.isfile(os.path.join(os.getcwd(), pythonfile))):
        pythonfile = os.path.join(os.getcwd(), pythonfile)
        logging.debug("Python Script was given as relative path: %s" % pythonfile)
    else:
        # loop thru path environment variable
        for a in os.getenv("PATH").split(os.pathsep):
            a = os.path.normpath(a)
            if os.path.isfile(os.path.join(a, pythonfile)):
                pythonfile = os.path.join(a, pythonfile)
                logging.debug("Python Script was found on the path: %s" % pythonfile)
                break
    params = pythonfile + " " + params
    return RunCmd(sys.executable, params, capture=capture, workingdir=workingdir, outfile=outfile,
                  outstream=outstream, environ=environ, logging_level=logging_level,
                  raise_exception_on_nonzero=raise_exception_on_nonzero)
####
# Locally Sign input file using Windows SDK signtool.  This will use a local Pfx file.
# WARNING!!! : This should not be used for production signing as that process should follow stronger
#               security practices (HSM / smart cards / etc)
#
#  Signing is in format specified by UEFI authentacted variables
####


def DetachedSignWithSignTool(SignToolPath, ToSignFilePath, SignatureOutputFile, PfxFilePath,
                             PfxPass=None, Oid="1.2.840.113549.1.7.2", Eku=None):

    # check signtool path
    if not os.path.exists(SignToolPath):
        logging.error("Path to signtool invalid.  %s" % SignToolPath)
        return -1

    # Adjust for spaces in the path (when calling the command).
    if " " in SignToolPath:
        SignToolPath = '"' + SignToolPath + '"'

    OutputDir = os.path.dirname(SignatureOutputFile)
    # Signtool docs https://docs.microsoft.com/en-us/dotnet/framework/tools/signtool-exe
    # Signtool parameters from
    #   https://docs.microsoft.com/en-us/windows-hardware/manufacture/desktop/secure-boot-key-generation-and-signing-using-hsm--example  # noqa: E501
    # Search for "Secure Boot Key Generation and Signing Using HSM"
    params = 'sign /fd sha256 /p7ce DetachedSignedData /p7co ' + Oid + ' /p7 "' + \
             OutputDir + '" /f "' + PfxFilePath + '"'
    if Eku is not None:
        params += ' /u ' + Eku
    if PfxPass is not None:
        # add password if set
        params = params + ' /p ' + PfxPass
    params = params + ' /debug /v "' + ToSignFilePath + '" '
    ret = RunCmd(SignToolPath, params)
    if(ret != 0):
        logging.error("Signtool failed %d" % ret)
        return ret
    signedfile = os.path.join(OutputDir, os.path.basename(ToSignFilePath) + ".p7")
    if(not os.path.isfile(signedfile)):
        raise Exception("Output file doesn't exist %s" % signedfile)

    shutil.move(signedfile, SignatureOutputFile)
    return ret

####
# Locally Sign input file using Windows SDK signtool.  This will use a local Pfx file.
# WARNING!!! : This should not be used for production signing as that process should follow
#              stronger security practices (HSM / smart cards / etc)
#
#  Signing is catalog format which is an attached signature
####


def CatalogSignWithSignTool(SignToolPath, ToSignFilePath, PfxFilePath, PfxPass=None):

    # check signtool path
    if not os.path.exists(SignToolPath):
        logging.error("Path to signtool invalid.  %s" % SignToolPath)
        return -1

    # Adjust for spaces in the path (when calling the command).
    if " " in SignToolPath:
        SignToolPath = '"' + SignToolPath + '"'

    OutputDir = os.path.dirname(ToSignFilePath)
    # Signtool docs https://docs.microsoft.com/en-us/dotnet/framework/tools/signtool-exe
    # todo: link to catalog signing documentation
    params = "sign /a /fd SHA256 /f " + PfxFilePath
    if PfxPass is not None:
        # add password if set
        params = params + ' /p ' + PfxPass
    params = params + ' /debug /v "' + ToSignFilePath + '" '
    ret = RunCmd(SignToolPath, params, workingdir=OutputDir)
    if(ret != 0):
        logging.error("Signtool failed %d" % ret)
    return ret


###
# Function to print a byte list as hex and optionally output ascii as well as
# offset within the buffer
###
def PrintByteList(ByteList, IncludeAscii=True, IncludeOffset=True, IncludeHexSep=True, OffsetStart=0):
    Ascii = ""
    for index in range(len(ByteList)):
        # Start of New Line
        if(index % 16 == 0):
            if(IncludeOffset):
                print("0x%04X -" % (index + OffsetStart), end='')

        # Midpoint of a Line
        if(index % 16 == 8):
            if(IncludeHexSep):
                print(" -", end='')

        # Print As Hex Byte
        print(" 0x%02X" % ByteList[index], end='')

        # Prepare to Print As Ascii
        if(ByteList[index] < 0x20) or (ByteList[index] > 0x7E):
            Ascii += "."
        else:
            Ascii += ("%c" % ByteList[index])

        # End of Line
        if(index % 16 == 15):
            if(IncludeAscii):
                print(" %s" % Ascii, end='')
            Ascii = ""
            print("")

    # Done - Lets check if we have partial
    if(index % 16 != 15):
        # Lets print any partial line of ascii
        if(IncludeAscii) and (Ascii != ""):
            # Pad out to the correct spot

            while(index % 16 != 15):
                print("     ", end='')
                if(index % 16 == 7):  # account for the - symbol in the hex dump
                    if(IncludeOffset):
                        print("  ", end='')
                index += 1
            # print the ascii partial line
            print(" %s" % Ascii, end='')
            # print a single newline so that next print will be on new line
        print("")


# Simplified Comparison Function borrowed from StackOverflow...
# https://stackoverflow.com/questions/1714027/version-number-comparison
# With Python 3.0 help from:
# https://docs.python.org/3.0/whatsnew/3.0.html#ordering-comparisons
def version_compare(version1, version2):
    def normalize(v):
        return [int(x) for x in re.sub(r'(\.0+)*$', '', v).split(".")]
    (a, b) = (normalize(version1), normalize(version2))
    return (a > b) - (a < b)


def import_module_by_file_name(module_file_path):
    ''' Standard method of importing a Python file. Expecting absolute path. '''
    module_name = os.path.basename(module_file_path)
    spec = importlib.util.spec_from_file_location(module_name, module_file_path)

    if spec is None:
        raise RuntimeError(f"Expected module file named {module_file_path}")

    ImportedModule = importlib.util.module_from_spec(spec)
    spec.loader.exec_module(ImportedModule)

    return ImportedModule


def locate_class_in_module(Module, DesiredClass):
    '''
    Given a module and a class, this function will return the subclass of DesiredClass in Module.
<<<<<<< HEAD
    It gives preference to classes that are defined in the module itself
=======
    Throws exception if two classes are found that fit the same criteria.
>>>>>>> a2d4cf6f
    '''

    DesiredClassInstances = []  # a list of all the matching classes that we find
    # Pull out the contents of the module that was provided
    module_contents = dir(Module)
    module_file = Module.__file__
    # Filter through the Module, we're only looking for classes.
    classList = [getattr(Module, obj) for obj in module_contents
                 if inspect.isclass(getattr(Module, obj))]
    for _class in classList:
        # Classes that the module import show up in this list too so we need
        # to make sure it's an INSTANCE of DesiredClass, not DesiredClass itself!
        if _class is not DesiredClass and issubclass(_class, DesiredClass):
            try:
                _class_file = inspect.getfile(_class)  # get the file name of the class we care about
            except TypeError:  # we throw a type error if a builtin module? PlatformBuild is considered builtin?
                _class_file = module_file
            if _class_file == module_file:  # if this is in the same file as the module
                DesiredClassInstances.insert(0, _class)  # put it at the front of the list
            else:  # otherwise to the back of the list
                DesiredClassInstances.append(_class)
    if len(DesiredClassInstances) == 0:  # we didn't find anything
        return None
    if len(DesiredClassInstances) > 1:  # we can't log because logging isn't setup yet
        print(f"Multiple {DesiredClass.__name__} classes were found. Using {DesiredClassInstances[0].__name__}")
    return DesiredClassInstances[0]  # return the first (highest priority class)


if __name__ == '__main__':
    pass
    # Test code for printing a byte buffer
    # a = [0x30, 0x31, 0x32, 0x33, 0x34, 0x35, 0x36, 0x37, 0x38, 0x39, 0x3a, 0x3b, 0x3c, 0x3d]
    # index = 0x55
    # while(index < 0x65):
    #     a.append(index)
    #     PrintByteList(a)
    #     index += 1<|MERGE_RESOLUTION|>--- conflicted
+++ resolved
@@ -386,12 +386,10 @@
 
 def locate_class_in_module(Module, DesiredClass):
     '''
-    Given a module and a class, this function will return the subclass of DesiredClass in Module.
-<<<<<<< HEAD
-    It gives preference to classes that are defined in the module itself
-=======
-    Throws exception if two classes are found that fit the same criteria.
->>>>>>> a2d4cf6f
+    Given a module and a class, this function will return the subclass of DesiredClass found in Module.
+    It gives preference to classes that are defined in the module itself.
+    This means that if you have an import that subclasses DesiredClass, it will be picked unless
+    there is a class defined in the module that subclasses DesiredClass.
     '''
 
     DesiredClassInstances = []  # a list of all the matching classes that we find
