--- conflicted
+++ resolved
@@ -30,11 +30,6 @@
 );
 '''
 
-<<<<<<< HEAD
-CREATE_INSTANCED_INF_INDEX = '''
-CREATE INDEX IF NOT EXISTS instanced_inf_idx
-ON instanced_inf (env);
-=======
 CREATE_INSTANCED_INF_TABLE_INDEX = '''
 CREATE INDEX IF NOT EXISTS instanced_inf_index ON instanced_inf (env);
 '''
@@ -59,7 +54,6 @@
 
 CREATE_INSTANCED_INF_SOURCE_TABLE_JUNCTION_INDEX = '''
 CREATE INDEX IF NOT EXISTS instanced_inf_source_junction_index ON instanced_inf_source_junction (env);
->>>>>>> e8eb612f
 '''
 
 INSERT_INSTANCED_INF_ROW = '''
@@ -91,15 +85,11 @@
     def create_tables(self, db_cursor: Cursor) -> None:
         """Create the tables necessary for this parser."""
         db_cursor.execute(CREATE_INSTANCED_INF_TABLE)
-<<<<<<< HEAD
-        db_cursor.execute(CREATE_INSTANCED_INF_INDEX)
-=======
         db_cursor.execute(CREATE_INSTANCED_INF_TABLE_INDEX)
         db_cursor.execute(CREATE_INSTANCED_INF_TABLE_JUNCTION)
         db_cursor.execute(CREATE_INSTANCED_INF_TABLE_JUNCTION_INDEX)
         db_cursor.execute(CREATE_INSTANCED_INF_SOURCE_TABLE_JUNCTION)
         db_cursor.execute(CREATE_INSTANCED_INF_SOURCE_TABLE_JUNCTION_INDEX)
->>>>>>> e8eb612f
 
     def inf(self, inf: str) -> InfP:
         """Returns a parsed INF object.
