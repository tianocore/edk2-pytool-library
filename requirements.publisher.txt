--- conflicted
+++ resolved
@@ -1,8 +1,3 @@
-<<<<<<< HEAD
-setuptools == 65.3.0
 wheel == 0.38.4
-=======
 setuptools == 65.5.1
-wheel == 0.37.1
->>>>>>> b09b88b6
 twine == 4.0.1