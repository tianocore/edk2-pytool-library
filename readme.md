# Tianocore Edk2 PyTool Library (edk2toollib)

This is a Tianocore maintained project consisting of a python library supporting UEFI firmware development.  This package's intent is to provide an easy way to organize and share python code to facilitate reuse across environments, tools, and scripts.  Inclusion of this package and dependency management is best managed using Pip/Pypi.

This is a supplemental package and is not required to be used for edk2 builds.

## Content

The package contains classes and modules that can be used as the building blocks of tools that are relevant to UEFI firmware developers.  These modules should attempt to provide generic support and avoid tightly coupling with specific use cases.  It is expected these modules do not provide direct interaction with the user (through command line interfaces) but instead are intended to be wrapped in other scripts/tools which contains the specific usage and interface.

Examples:

* File parsers for edk2 specific file types.  These parse the file and provide an object for interacting with the content.
* UEFI specific services for encoding/decoding binary structures.
* UEFI defined values and interfaces for usage in python
* Python wrappers for other system cli tools ( signtool, catalog file generation, inf file generation, etc)
* Python utilities to provide consistent logging, command invocation, path resolution, etc

## License

All content in this repository is licensed under [BSD-2-Clause Plus Patent License](license.txt).

[![PyPI - License](https://img.shields.io/pypi/l/edk2_pytool_library.svg)](https://pypi.org/project/edk2-pytool-library/)

## Usage

NOTE: It is strongly recommended that you use python virtual environments.  Virtual environments avoid changing the global python workspace and causing conflicting dependencies.  Virtual environments are lightweight and easy to use.  [Learn more](https://docs.python.org/3/library/venv.html)

* To install run `pip install --upgrade edk2-pytool-library`
* To use in your python code

    ```python
    from edk2toollib.<module> import <class>
    ```

## Current Status

| Host Type | Toolchain | Branch | Build Status | Test Status | Code Coverage |
| :-------- | :-------- | :---- | :----- | :---- | :--- |
| Linux Ubuntu 1604 | Python 3.7.x | master | [![Build Status](https://dev.azure.com/tianocore/edk2-pytools-library/_apis/build/status/edk2-pytool-library%20-%20PR%20Gate%20-%20Linux)](https://dev.azure.com/tianocore/edk2-pytools-library/_build/latest?definitionId=1) | ![Azure DevOps tests](https://img.shields.io/azure-devops/tests/tianocore/edk2-pytools-library/1.svg) | ![Azure DevOps coverage](https://img.shields.io/azure-devops/coverage/tianocore/edk2-pytools-library/1.svg) |
| Windows Server 2019 | Python 3.7.x | master | [![Build Status](https://dev.azure.com/tianocore/edk2-pytools-library/_apis/build/status/Edk2-PyTool-Library%20PR%20build%20-%20Win%20-%20VS2019)](https://dev.azure.com/tianocore/edk2-pytools-library/_build/latest?definitionId=2) | ![Azure DevOps tests](https://img.shields.io/azure-devops/tests/tianocore/edk2-pytools-library/2.svg)| ![Azure DevOps coverage](https://img.shields.io/azure-devops/coverage/tianocore/edk2-pytools-library/2.svg) |

## Release Version History

<<<<<<< HEAD
[![PyPI](https://img.shields.io/pypi/v/edk2_pytool_library.svg)](https://pypi.org/project/edk2-pytool-library/)
=======
### Version 0.10.4

* Features:
  * If multiple classes are found (ie when searching for a SettingsManager), it will now pick the one that is deepest in hierarchy from the desired class
  * Updated parsers for DSC, FDF, and DEC
* Bugs:
  * See the bugs in the [milestone](https://github.com/tianocore/edk2-pytool-library/milestone/2?closed=1) for this release

>>>>>>> 03f46dbb

### Version 0.10.3

* Features:
  * If multiple classes are found (ie when searching for a SettingsManager), it can now pick the one that is closest to the original module file
  * Unified Azure Pipeline
  * Added Capsule object classes to support decoding and encoding
* Bugs
  * Catch errors when emitting invalid characters to the markdown log handler
  * Processor info is now checked in a case insensitive manner (fixes OpenBSD)

### Version 0.10.2

* Features:
  * Add GuidList object to allow easy file system parsing of edk2 files for complete list of guids
  * Add gitignore syntax parser to allow for common method to ignore files or folders in tools
* Bugs:
  * Junit report format module was not escaping all user supplied strings which could cause invalid xml output

### Version 0.10.1

* Bugs:
  * Added better logging when locate_tools queries vcvarsall and can't find a particular key
  * Fixed bug in RunPythonScript that caused an exception
  * Improved XML output by escaping

### Version 0.10.0

* Features:
  * Change DEC parser
    * More complete parser but is not backward compatible.  Users of DEC parser will need to update.
    * LibraryClass, Protocol, Ppi, and Guid sections now parse each line to a custom object which contains all data fields.

### Version 0.9.2

* Bugs:
  * Change QueryVcVariables so environment variable keys are not case sensitive.  On Windows these are not case sensitive and "Path" is not consistent.

### Version 0.9.1

* Features:
  * Add support for getting WinSdk tools on platforms without VS2017 or newer
  * FindToolInWinSdk in locate_tools.py throws a FileNotFoundException when it cannot find the tool requested, previously it returned None
  * Add support for limiting vswhere to certain versions of visual studio (VS2017 and VS2019 supported)

### Version 0.9.00

Initial release of library with functionality ported from Project Mu.
For history and documentation prior to this see the original Project Mu project
https://github.com/microsoft/mu_pip_python_library

## Contribution Process

This project welcomes all types of contributions.
For issues, bugs, and questions it is best to open a [github issue](https://github.com/tianocore/edk2-pytool-library/issues).

### Code Contributions

For code contributions this project leverages github pull requests.  See github tutorials, help, and documentation for complete descriptions.
For best success please follow the below process.

1. Contributor opens an issue describing problem or new desired functionality
2. Contributor forks repository in github
3. Contributor creates branch for work in their fork
4. Contributor makes code changes, writes relevant unit tests, authors documentation and release notes as necessary.
5. Contributor runs tests locally
6. Contributor submits PR to master branch of tianocore/edk2-pytool-library
    1. PR reviewers will provide feedback on change.  If any modifications are required, contributor will make changes and push updates.
    2. PR automation will run and validate tests pass
    3. If all comments resolved, maintainers approved, and tests pass the PR will be squash merged and closed by the maintainers.

## Maintainers

See the [github team](https://github.com/orgs/tianocore/teams/edk-ii-tool-maintainers) for more details.

## Documentation

See the github repo __docs__ folder<|MERGE_RESOLUTION|>--- conflicted
+++ resolved
@@ -42,9 +42,8 @@
 
 ## Release Version History
 
-<<<<<<< HEAD
 [![PyPI](https://img.shields.io/pypi/v/edk2_pytool_library.svg)](https://pypi.org/project/edk2-pytool-library/)
-=======
+
 ### Version 0.10.4
 
 * Features:
@@ -52,8 +51,6 @@
   * Updated parsers for DSC, FDF, and DEC
 * Bugs:
   * See the bugs in the [milestone](https://github.com/tianocore/edk2-pytool-library/milestone/2?closed=1) for this release
-
->>>>>>> 03f46dbb
 
 ### Version 0.10.3
 
